# -- coding: utf8 --

r"""
    
    Routines for calculating the Helmholtz energy for the SAFT-gamma equation of state.
    Equations referenced in this code are from V. Papaioannou et al J. Chem. Phys. 140 054107 2014
    
"""

import logging
import numpy as np
from scipy import misc
from scipy import integrate
import scipy.optimize as spo
import time
import sys
import matplotlib.pyplot as plt

from . import constants
from . import solv_assoc

<<<<<<< HEAD
import timeit

from .gamma_mie_funcs_opt import calc_a1s_1d, calc_a1s_2d

############################################################
#                                                          #
#                 A Ideal Contribution                     #
#                                                          #
############################################################

totalTime = 0

def calc_a1s(rho, Cmol2seg, l_kl, zetax, epsilonkl, dkl):
    r""" wrapper function for calling 2d/3d versions of calc_a1s ... this is done for stupid Numba 
    """
    global totalTime

    start_time = timeit.default_timer()

    if len(l_kl.shape) == 2:
        output = calc_a1s_2d(rho, Cmol2seg, l_kl, zetax, epsilonkl, dkl)
    elif len(l_kl.shape) == 1:
        output = calc_a1s_1d(rho, Cmol2seg, l_kl, zetax, epsilonkl, dkl)

    totalTime += timeit.default_timer() - start_time
    print("===================================================\n", "totalTime = ", totalTime)

    return output
=======
import os

if 'NUMBA_DISABLE_JIT' in os.environ:
    disable_jit = os.environ['NUMBA_DISABLE_JIT']
else:
    from .. import jit_stat
    disable_jit = jit_stat.disable_jit

if disable_jit:
    from .nojit_exts import calc_a1s
    #uncomment line below for cython extensions:
    #from .c_exts import calc_a1s
    #we need to add another command-line arg to replace this hackish approach
else:
    from .jit_exts import calc_a1s
>>>>>>> 17aa9395

############################################################
#                                                          #
#                 A Ideal Contribution                     #
#                                                          #
############################################################

def calc_Aideal(xi, rho, massi, T):
    r""" 
    Return a vector of ideal contribution of Helmholtz energy.
    :math:`\frac{A^{ideal}}{N k_{B} T}`
    
    Parameters
    ----------
    xi : numpy.ndarray
        Mole fraction of each component, sum(xi) should equal 1.0
    rho : numpy.ndarray
        Number density of system [molecules/m^3]
    massi : numpy.ndarray
        Mass for each component [kg/mol]
    T : float
        Temperature of the system [K]

    Returns
    -------
    Aideal : nd.array
        Helmholtz energy of ideal gas for each density given.
    """

    logger = logging.getLogger(__name__)

<<<<<<< HEAD
    if any(np.isnan(rho)):
        raise ValueError("nan was given as a value of density, rho") 
        logger.error("Value of nan for density input into Aideal")

    # Check for mole fractions of zero and remove those components
    ind = np.where(np.array(xi)<1e-16)[0]
=======
    # Check for mole fractions of zero and remove those components
    ind = np.where(np.array(xi)==0.0)[0]
>>>>>>> 17aa9395
    xi_tmp = []
    massi_tmp = []
    for i in range(len(xi)):
        if i not in ind:
            xi_tmp.append(xi[i])
            massi_tmp.append(massi[i])
    xi_tmp = np.array(xi_tmp)
    massi_tmp = np.array(massi_tmp)

    # rhoi: (number of components,number of densities) number density of each component for each density
    rhoi = np.outer(rho, xi_tmp)
    Lambda3 = (constants.h / np.sqrt(2.0 * np.pi * (massi_tmp / constants.Nav) * constants.kb * T))**3
    Aideal_tmp = rhoi*Lambda3

#    if not any(np.sum(xi_tmp * np.log(Aideal_tmp), axis=1)):
    if np.isnan(np.sum(np.sum(xi_tmp * np.log(Aideal_tmp), axis=1))):
<<<<<<< HEAD
        raise ValueError("Aideal has values of zero when taking the log. All mole fraction values should be nonzero. Mole fraction: %s" % str(xi_tmp))
        logger.exception("Aideal has values of zero when taking the log. All mole fraction values should be nonzero. Mole fraction: %s" % str(xi_tmp))
=======
        raise ValueError("Aideal has values of zero in taking the log. All mole fraction values should be nonzero. Mole fraction: %s" % str(xi_tmp))
        logger.exception("Aideal has values of zero in taking the log. All mole fraction values should be nonzero. Mole fraction: %s" % str(xi_tmp))
>>>>>>> 17aa9395
    else:
        Aideal = np.sum(xi_tmp * np.log(Aideal_tmp), axis=1) - 1.0

    return Aideal

############################################################
#                                                          #
#            A Monomer (Group) Contribution                #
#                                                          #
############################################################

def _dkk_int(r, Ce_kT, sigma, l_r, l_a):
    r""" 
    Return integrand used to calculate the hard sphere diameter, :math:`d_{k,k}` of a group k. See eq. 10.
    
    Parameters
    ----------
    r : numpy.ndarray
        Bead distance between zero and :math:`sigma_{k,k}` [Å]
    Ce_kT : float
        :math:`C \epsilon_{k,k}/(k_B T)`, Mie prefactor scaled by kT
    sigma : float
        :math:`\sigma_{k,k}`, Size parameter [Å] (or same units as r)
    l_r : float
        :math:`\lambda^{r}_{k,k}`, Exponent of repulsive term between groups of type k
    l_a : float
        :math:`\lambda^{r}_{k,k}`, Exponent of repulsive term between groups of type k

    Returns
    -------
    dkk_int_tmp : numpy.ndarray
        Integrand used to calculate the hard sphere diameter
    """

    logger = logging.getLogger(__name__)

    dkk_int_tmp = 1.0 - np.exp(-Ce_kT * (np.power(sigma / r, l_r) - np.power(sigma / r, l_a)))

    return dkk_int_tmp


def calc_dkk(epsilon, sigma, T, l_r, l_a=6.0):
    r""" 
    Calculates hard sphere diameter of a group, :math:`d_{k,k}`. Defined in eq. 10.

    Parameters
    ----------
    epsilon : float
        :math:`\epsilon_{k,k}/k_B`, Energy well depth scaled by Boltzmann constant [K]
    sigma : float
        :math:`\sigma_{k,k}`, Size parameter [Å] (or same units as r)
    T : float
        Temperature of the system [K]
    l_r : float
        :math:`\lambda^{r}_{k,k}`, Exponent of repulsive term between groups of type k
    l_a : float, Optional, default: 6.0
        :math:`\lambda^{r}_{k,k}`, Exponent of repulsive term between groups of type k

    Returns
    -------
    dkk : float
        Hard sphere diameter of a group [Å] 
    """

    logger = logging.getLogger(__name__)

    Ce_kT = C(l_r, l_a) * epsilon / T
    # calculate integral of dkk_int from 0.0 to sigma
    results = integrate.quad(lambda r: _dkk_int(r, Ce_kT, sigma, l_r, l_a), 0.0, sigma, epsabs=1.0e-16, epsrel=1.0e-16)

    return results[0]

def C(l_r, l_a):
    r""" 
    Calculations C, the Mie potential prefactor, defined in eq. 2

    Parameters
    ----------
    l_a : float
        Mie potential attractive exponent
    l_r : float
        Mie potential attractive exponent

    Returns
    -------
    C : float
        Mie potential prefactor
    """

    return (l_r / (l_r - l_a)) * (l_r / l_a)**(l_a / (l_r - l_a))

def calc_interaction_matrices(beads, beadlibrary, crosslibrary={}):
    r"""
    Computes matrices of cross interaction parameters epsilonkl, sigmakl, l_akl, l_rkl (attractive and repulsive exponents), Ckl

    Parameters
    ----------
    beads : list[str]
        List of unique bead names used among components
    beadlibrary : dict
        A dictionary where bead names are the keys to access EOS self interaction parameters:

        * epsilon: :math:`\epsilon_{k,k}/k_B`, Energy well depth scaled by Boltzmann constant
        * sigma: :math:`\sigma_{k,k}`, Size parameter [m]
        * mass: Bead mass [kg/mol]
        * l_r: :math:`\lambda^{r}_{k,k}`, Exponent of repulsive term between groups of type k
        * l_a: :math:`\lambda^{a}_{k,k}`, Exponent of attractive term between groups of type k
        * Sk: :math:`S_{k}`, Shape parameter of group k
        * Vks: :math:`V_{k,s}`, Number of groups, k, in component
    crosslibrary : dict, Optional, default: {}
        Optional library of bead cross interaction parameters. As many or as few of the desired parameters may be defined for whichever group combinations are desired. If this matrix isn't provided, the SAFT mixing rules are used.

        * epsilon: :math:`\epsilon_{k,l}/k_B`, Energy parameter scaled by Boltzmann Constant
        * l_r: :math:`\lambda^{r}_{k,l}`, Exponent of repulsive term between groups of type k and l

    Returns
    -------
    epsilonkl : numpy.ndarray
        Matrix of well depths for groups (k,l)
    sigmakl : numpy.ndarray
        Matrix of mie diameter for groups (k,l)
    l_akl : numpy.ndarray
        Matrix of mie potential attractive exponents for k,l groups
    l_rkl : numpy.ndarray
        Matrix of mie potential attractive exponents for k,l groups
    Ckl : numpy.ndarray
        Matrix of mie potential prefactors for k,l groups
    """

    logger = logging.getLogger(__name__)

    nbeads = len(beads)
    sigmakl = np.zeros((nbeads, nbeads))
    l_rkl = np.zeros((nbeads, nbeads))
    l_akl = np.zeros((nbeads, nbeads))
    epsilonkl = np.zeros((nbeads, nbeads))

    # compute default interaction parameters for beads
    for k in range(nbeads):
        for l in range(nbeads):
            sigmakl[k, l] = (beadlibrary[beads[k]]["sigma"] + beadlibrary[beads[l]]["sigma"]) / 2.0
            l_rkl[k, l] = 3 + np.sqrt((beadlibrary[beads[k]]["l_r"] - 3.0) * (beadlibrary[beads[l]]["l_r"] - 3.0))
            l_akl[k, l] = 3 + np.sqrt((beadlibrary[beads[k]]["l_a"] - 3.0) * (beadlibrary[beads[l]]["l_a"] - 3.0))
            epsilonkl[k, l] = np.sqrt(beadlibrary[beads[k]]["epsilon"] * beadlibrary[beads[l]]["epsilon"]) * \
                              np.sqrt((beadlibrary[beads[k]]["sigma"] ** 3) * (beadlibrary[beads[l]]["sigma"] ** 3)) / (
                                          sigmakl[k, l] ** 3)
    # testing if crosslibrary is empty ie not specified
    if crosslibrary:
        # find any cross terms in the cross term library
        crosslist = []

        for (i, beadname) in enumerate(beads):
            if beadname in list(crosslibrary.keys()):
                for (j, beadname2) in enumerate(beads):
                    if beadname2 in list(crosslibrary[beadname].keys()):
                        crosslist.append([i, j])

        for i in range(np.size(crosslist, axis=0)):
            a = crosslist[i][0]
            b = crosslist[i][1]
            if beads[a] in list(crosslibrary.keys()):
                if beads[b] in list(crosslibrary[beads[a]].keys()):
                    if "epsilon" in list(crosslibrary[beads[a]][beads[b]].keys()):
                        epsilonkl[a, b] = crosslibrary[beads[a]][beads[b]]["epsilon"]
                        epsilonkl[b, a] = epsilonkl[a, b]
                    if "l_r" in list(crosslibrary[beads[a]][beads[b]].keys()):
                        l_rkl[a, b] = crosslibrary[beads[a]][beads[b]]["l_r"]
                        l_rkl[b, a] = l_rkl[a, b]

    Ckl = C(l_rkl, l_akl)

    return epsilonkl, sigmakl, l_akl, l_rkl, Ckl

def calc_composition_dependent_variables(xi, nui, beads, beadlibrary):
    r""" 
    Return conversion factor from molecular number density, :math:`\rho`, to segment (i.e. group) number density, :math:`\rho_S`. Shown in eq. 13

    Parameters
    ----------
    xi : numpy.ndarray
        Mole fraction of each component, sum(xi) should equal 1.0
    nui : numpy.array
        :math:`\nu_{i,k}/k_B`, Array of number of components by number of bead types. Defines the number of each type of group in each component. 
        Defined for eq. 11. Note that indices are flipped from definition in reference.
    beads : list[str]
        List of unique bead names used among components
    beadlibrary : dict
        A dictionary where bead names are the keys to access EOS self interaction parameters:

        * epsilon: :math:`\epsilon_{k,k}/k_B`, Energy well depth scaled by Boltzmann constant
        * sigma: :math:`\sigma_{k,k}`, Size parameter [m]
        * mass: Bead mass [kg/mol]
        * l_r: :math:`\lambda^{r}_{k,k}`, Exponent of repulsive term between groups of type k
        * l_a: :math:`\lambda^{a}_{k,k}`, Exponent of attractive term between groups of type k
        * Sk: :math:`S_{k}`, Shape parameter of group k
        * Vks: :math:`V_{k,s}`, Number of groups, k, in component

    Returns
    -------
    Cmol2seg : float
        Conversion factor from from molecular number density, :math:`\rho`, to segment (i.e. group) number density, :math:`\rho_S`. Shown in eq. 13
    xsk : numpy.ndarray
        Mole fraction of each bead (i.e. segment or group), sum(xsk) should equal 1.0
    xskl : numpy.ndarray
        Matrix of mole fractions of bead (i.e. segment or group) k multiplied by bead l
    """

    logger = logging.getLogger(__name__)

    # compute Conversion factor
    Cmol2seg = 0.0
    for i in range(np.size(xi)):
        for j in range(np.size(beads)):
            Cmol2seg += xi[i] * nui[i, j] * beadlibrary[beads[j]]["Vks"] * beadlibrary[beads[j]]["Sk"]
    # initialize variables and arrays
    nbeads = len(beads)
    xsk = np.zeros(nbeads, float)
    # compute xsk
    for k in range(nbeads):
        xsk[k] = np.sum(xi * nui[:, k]) * beadlibrary[beads[k]]["Vks"] * \
                 beadlibrary[beads[k]]["Sk"]
    xsk /= Cmol2seg

    # calculate  xskl matrix
    xskl = np.zeros((nbeads, nbeads))
    for k in range(nbeads):
        for l in range(nbeads):
            xskl[k, l] = xsk[k] * xsk[l]

    return Cmol2seg, xsk, xskl

def calc_hard_sphere_matricies(beads, beadlibrary, sigmakl, T):
    r"""
    Computes matrix of hard sphere interaction parameters dkk, dkl, and x0kl
    This does not include function specific or association terms

    Parameters
    ----------
    beads : list[str]
        List of unique bead names used among components
    beadlibrary : dict
        A dictionary where bead names are the keys to access EOS self interaction parameters:

        * epsilon: :math:`\epsilon_{k,k}/k_B`, Energy well depth scaled by Boltzmann constant
        * sigma: :math:`\sigma_{k,k}`, Size parameter [m]
        * mass: Bead mass [kg/mol]
        * l_r: :math:`\lambda^{r}_{k,k}`, Exponent of repulsive term between groups of type k
        * l_a: :math:`\lambda^{a}_{k,k}`, Exponent of attractive term between groups of type k
        * Sk: :math:`S_{k}`, Shape parameter of group k
        * Vks: :math:`V_{k,s}`, Number of groups, k, in component
    sigmakl : numpy.ndarray
        Matrix of mie diameter for groups (k,l)
    T : float
        Temperature of the system [K]
    
    Returns
    -------
    dkk : numpy.ndarray
        Array of hard sphere diameters for each group
    dkl : numpy.ndarray
        Matrix of hard sphere diameters for groups (k,l)
    x0kl : numpy.ndarray
        Matrix of sigmakl/dkl, sigmakl is the mie radius for groups (k,l)
    """

    logger = logging.getLogger(__name__)

    nbeads = len(beads)
    dkk = np.zeros(np.size(beads))
    for i in range(np.size(beads)):
        dkk[i] = calc_dkk(beadlibrary[beads[i]]["epsilon"], beadlibrary[beads[i]]["sigma"], T,
                          beadlibrary[beads[i]]["l_r"], beadlibrary[beads[i]]["l_a"])
    dkl = np.zeros((nbeads, nbeads))
    for k in range(nbeads):
        for l in range(nbeads):
            dkl[k, l] = (dkk[k] + dkk[l]) / 2.0

    x0kl = sigmakl / dkl

    return dkk, dkl, x0kl

def calc_Bkl(rho, l_kl, Cmol2seg, dkl, epsilonkl, x0kl, zetax):
    r""" 
    Return Bkl(rho*Cmol2seg,l_kl) in K as defined in eq. 20, used in the calculation of :math:`A_1` the first order term of the perturbation expansion corresponding to the mean-attractive energy.

    Parameters
    ----------
    rho : numpy.ndarray
        Number density of system [molecules/m^3]
    l_kl : numpy.ndarray
        :math:`\lambda_{k,l}` Matrix of Mie potential exponents for k,l groups
    Cmol2seg : float
        Conversion factor from from molecular number density, :math:`\rho`, to segment (i.e. group) number density, :math:`\rho_S`. Shown in eq. 13
    dkl : numpy.ndarray
        Matrix of hardsphere diameters for groups (k,l)
    epsilonkl : numpy.ndarray
        Matrix of well depths for groups (k,l)
    x0kl : numpy.ndarray
        Matrix of sigmakl/dkl, ratio of Mie radius for groups scaled by hard sphere interaction (k,l)
    zetax : numpy.ndarray
        Matrix of hypothetical packing fraction based on hard sphere diameter for groups (k,l)

    Returns
    -------
    Bkl : numpy.ndarray
        Matrix used in the calculation of :math:`A_1` the first order term of the perturbation expansion corresponding to the mean-attractive energy, size is rho x l_kl.shape

    """

    logger = logging.getLogger(__name__)

    # initialize Ikl and Jkl
    # Ikl = np.zeros_like(l_kl)
    # Jkl = np.zeros_like(l_kl)

    # compute Ikl(l_kl), eq. 23
    Ikl = (1.0 - (x0kl**(3.0 - l_kl))) / (l_kl - 3.0)
    # compute Jkl(l_kl), eq. 24
    Jkl = (1.0 - ((x0kl**(4.0 - l_kl)) * (l_kl - 3.0)) + ((x0kl**(3.0 - l_kl)) * (l_kl - 4.0))) / ((l_kl - 3.0) * (l_kl - 4.0))

    if np.size(np.shape(l_kl)) == 2:
        # Bkl=np.zeros((np.size(rho),np.size(l_kl,axis=0),np.size(l_kl,axis=0)))

        Bkl = np.einsum("i,jk", rho * (Cmol2seg * 2.0 * np.pi),
                        (dkl**3) * epsilonkl) * (np.einsum("i,jk", (1.0 - (zetax / 2.0)) / (
                            (1.0 - zetax)**3), Ikl) - np.einsum("i,jk", ((9.0 * zetax * (1.0 + zetax)) /
                                                                        (2.0 * ((1 - zetax)**3))), Jkl))
    elif np.size(np.shape(l_kl)) == 1:
        Bkl = np.einsum("i,j", rho * (Cmol2seg * 2.0 * np.pi),
                        (dkl**3) * epsilonkl) * (np.einsum("i,j", (1.0 - (zetax / 2.0)) / (
                            (1.0 - zetax)**3), Ikl) - np.einsum("i,j", ((9.0 * zetax * (1.0 + zetax)) /
                                                                       (2.0 * ((1 - zetax)**3))), Jkl))
    else:
        logger.warning('Error unexpeced l_kl shape in Bkl')

    return Bkl

<<<<<<< HEAD

def calc_a1s(rho, Cmol2seg, l_kl, zetax, epsilonkl, dkl):
    r""" 
    Return a1s,kl(rho*Cmol2seg,l_kl) in K as defined in eq. 25, used in the calculation of :math:`A_1` the first order term of the perturbation expansion corresponding to the mean-attractive energy.

    Parameters
    ----------
    rho : numpy.ndarray
        Number density of system [molecules/m^3]
    Cmol2seg : float
        Conversion factor from from molecular number density, :math:`\rho`, to segment (i.e. group) number density, :math:`\rho_S`. Shown in eq. 13
    l_kl : numpy.ndarray
        Matrix of mie potential exponents for k,l groups
    zetax : numpy.ndarray
        Matrix of hypothetical packing fraction based on hard sphere diameter for groups (k,l)
    epsilonkl : numpy.ndarray
        Matrix of well depths for groups (k,l)
    dkl : numpy.ndarray
        Matrix of hardsphere diameters for groups (k,l)

    Returns
    -------
    a1s : numpy.ndarray
        Matrix used in the calculation of :math:`A_1` the first order term of the perturbation expansion corresponding to the mean-attractive energy, size is the Ngroups by Ngroups
    """

    logger = logging.getLogger(__name__)

    nbeads = np.size(dkl, axis=0)
    zetax_pow = np.zeros((np.size(rho), 4))
    zetax_pow[:, 0] = zetax
    for i in range(1, 4):
        zetax_pow[:, i] = zetax_pow[:, i - 1] * zetax_pow[:, 0]

    # check if you have more than 1 bead types
    if np.size(np.shape(l_kl)) == 2:
        etakl = np.zeros((np.size(rho), nbeads, nbeads))
        for k in range(nbeads):
            for l in range(nbeads):
                cikl = np.inner(constants.ckl_coef, np.array([1.0, l_kl[k, l]**-1, l_kl[k, l]**-2, l_kl[k, l]**-3]).T)
                etakl[:, k, l] = np.einsum("ij,j", zetax_pow, cikl)
        a1s = np.einsum("ijk,jk->ijk", (1.0 - (etakl / 2.0)) / ((1.0 - etakl)**3),
                        -2.0 * np.pi * Cmol2seg * ((epsilonkl * (dkl**3)) / (l_kl - 3.0)))
        # a1s is 4D matrix
        a1s = np.einsum("i,ijk->ijk", rho, a1s)  # {BottleNeck}

    elif np.size(np.shape(l_kl)) == 1:
        etakl = np.zeros((np.size(rho), nbeads))
        for k in range(nbeads):
            cikl = np.inner(constants.ckl_coef, np.array([1.0, l_kl[k]**-1, l_kl[k]**-2, l_kl[k]**-3]).T)
            etakl[:, k] = np.einsum("ij,j", zetax_pow, cikl)
        a1s = np.einsum("ij,j->ij", (1.0 - (etakl / 2.0)) / ((1.0 - etakl)**3),
                        -2.0 * np.pi * Cmol2seg * ((epsilonkl * (dkl**3)) / (l_kl - 3.0)))
        # a1s is 3D matrix
        a1s = np.einsum("i,ij->ij", rho, a1s)
    else:
        logger.warning('Error in calc_a1s, unexpected array size')

    return a1s


=======
>>>>>>> 17aa9395
def calc_fm(alphakl, mlist):
    r""" 
    Calculate fm(alphakl) where a list of m values are specified in mlist eq. 39

    Parameters
    ----------
    alphakl : numpy.ndarray
        (Ngroup,Ngroup) "A dimensionless form of the integrated vdW energy of the Mie potential" eq. 33
    mlist : numpy.ndarray
        (number of m values) an array of integers used in the calculation of :math:`A^{mono}`

    Returns
    -------
    fmlist : numpy.ndarray
        List of coefficients used to compute the correction term for :math:`A_{2}` which is related to the fluctuations of attractive energy.
    """

    logger = logging.getLogger(__name__)

    nbeads = np.size(alphakl, axis=0)
    if np.size(np.shape(alphakl)) == 2:
        fmlist = np.zeros((np.size(mlist), np.size(alphakl, axis=0), np.size(alphakl, axis=0)))
    elif np.size(np.shape(alphakl)) == 1:
        fmlist = np.zeros((np.size(mlist), np.size(alphakl, axis=0)))
    else:
        logger.warning('Error: unexpected shape in calcfm')
    mlist = mlist - 1

    for i, m in enumerate(mlist):
        for n in range(4):
            fmlist[i] += constants.phimn[m, n] * (alphakl**n)
        dum = np.ones_like(fmlist[i])
        for n in range(4, 7):
            dum += constants.phimn[m, n] * (alphakl**(n - 3.0))
        fmlist[i] = fmlist[i] / dum

    return fmlist

def calc_Amono(rho, xi, nui, Cmol2seg, xsk, xskl, dkk, T, epsilonkl, sigmakl, dkl, l_akl, l_rkl, Ckl, x0kl):
    r""" 
    Outputs :math:`A^{HS}, A_1, A_2`, and :math:`A_3` (number of densities) :math:`A^{mono.}` components as well as some related quantities. Note these quantities are normalized by NkbT. Eta is really zeta

    Parameters
    ----------
    rho : numpy.ndarray
        Number density of system [molecules/m^3]
    xi : numpy.ndarray
        Mole fraction of each component, sum(xi) should equal 1.0
    nui : numpy.array
        :math:`\nu_{i,k}/k_B`, Array of number of components by number of bead types. Defines the number of each type of group in each component. 
    Cmol2seg : float
        Conversion factor from from molecular number density, :math:`\rho`, to segment (i.e. group) number density, :math:`\rho_S`. Shown in eq. 13
    xsk : numpy.ndarray
        Mole fraction of each bead (i.e. segment or group), sum(xsk) should equal 1.0
    xskl : numpy.ndarray
        Matrix of mole fractions of bead (i.e. segment or group) k multiplied by bead l
    dkk : numpy.ndarray
        Array of hard sphere diameters for each group
    T : float
        Temperature of the system [K]
    epsilonkl : numpy.ndarray
        Matrix of well depths for groups (k,l)
    sigmakl : numpy.ndarray
        Matrix of mie diameter for groups (k,l)
    dkl : numpy.ndarray
        Matrix of hardsphere diameters for groups (k,l)
    l_akl : numpy.ndarray
        Matrix of mie potential attractive exponents for k,l groups
    l_rkl : numpy.ndarray
        Matrix of mie potential attractive exponents for k,l groups
    Ckl : numpy.ndarray
        Matrix of mie potential prefactors for k,l groups
    x0kl : numpy.ndarray
        Matrix of sigmakl/dkl, sigmakl is the mie radius for groups (k,l)

    Returns
    -------
    AHS : numpy.ndarray
        Hard sphere contribution of Helmholtz energy, length of array rho
    A1 : numpy.ndarray
        Contribution of first perturbation corresponding to mean attractive energy, length of array rho
    A2 : numpy.ndarray
        Contribution of second perturbation corresponding to fluctuations mean attractive energy, length of array rho
    A3 : numpy.ndarray
        Contribution of third perturbation term of mean attractive energy, length of array rho
    zetax : numpy.ndarray
        Matrix of hypothetical packing fraction based on hard sphere diameter for groups (k,l)
    zetaxstar : numpy.ndarray
        Matrix of hypothetical packing fraction based on sigma
    KHS : numpy.ndarray
        (length of densities) isothermal compressibility of system with packing fraction zetax
    """

    logger = logging.getLogger(__name__)

    # initialize variables
    nbeads = list(nui.shape)[1]  # nbeads is the number of unique groups used by any compnent
    rhos = rho * Cmol2seg

    ##### compute AHS (eq. 16) #####

    # initialize variables for AHS
    eta = np.zeros((np.size(rho), 4))

    # compute eta, eq. 14
    for m in range(4):
        eta[:, m] = rhos * (np.sum(xsk * (dkk**m)) * (np.pi / 6.0))

    if rho.any() == 0.0:
        logger.warning("rho:",rho)
    # compute AHS, eq. 16
    AHS = (6.0 / (np.pi * rho)) * (np.log(1.0 - eta[:, 3]) * (((eta[:, 2]**3) / (eta[:, 3]**2)) - eta[:, 0]) +
                                   (3.0 * eta[:, 1] * eta[:, 2] /
                                    (1 - eta[:, 3])) + ((eta[:, 2]**3) / (eta[:, 3] * ((1.0 - eta[:, 3])**2))))

    ##### compute a1kl, eq. 19 #####

    # calc zetax eq. 22
    zetax = rhos * ((np.pi / 6.0) * np.sum(xskl * (dkl**3)))

    # compute components of eq. 19

    # compute Bkl(rhos,lambdakl_a)
    Bakl = calc_Bkl(rho, l_akl, Cmol2seg, dkl, epsilonkl, x0kl, zetax)
    # compute Bkl(rhos,lambdakl_r)
    Brkl = calc_Bkl(rho, l_rkl, Cmol2seg, dkl, epsilonkl, x0kl, zetax)

    # compute a1,kl_s(rhos,lambdakl_a)
    a1s_la = calc_a1s(rho, Cmol2seg, l_akl, zetax, epsilonkl, dkl)
    # compute a1,kl_s(rhos,lambdakl_r)
    a1s_lr = calc_a1s(rho, Cmol2seg, l_rkl, zetax, epsilonkl, dkl)

    # compute a1kl, eq. 19
    a1kl = Ckl * (((x0kl**l_akl) * (a1s_la + Bakl)) - ((x0kl**l_rkl) * (a1s_lr + Brkl)))

    ##### compute a2kl, eq. 30 #####

    # initialize variables for a2kl
    # a2kl = np.zeros((nbeads,nbeads))
    # alphakl = np.zeros((nbeads,nbeads))

    # compute KHS(rho), eq. 31
    KHS = ((1.0 - zetax)**4) / (1.0 + (4.0 * zetax) + (4.0 * (zetax**2)) - (4.0 * (zetax**3)) + (zetax**4))

    # compute alphakl eq. 33
    alphakl = Ckl * ((1.0 / (l_akl - 3.0)) - (1.0 / (l_rkl - 3.0)))

    # compute zetaxstar eq. 35
    zetaxstar = rhos * ((np.pi / 6.0) * np.sum(xskl * (sigmakl**3)))

    # compute f1, f2, and f3 for eq. 32
    fmlist123 = calc_fm(alphakl, np.array([1, 2, 3]))

    chikl = np.einsum("i,jk", zetaxstar, fmlist123[0]) + np.einsum("i,jk", zetaxstar**5, fmlist123[1]) + np.einsum(
        "i,jk", zetaxstar**8, fmlist123[2])

    a1s_2la = calc_a1s(rho, Cmol2seg, 2.0 * l_akl, zetax, epsilonkl, dkl)
    a1s_2lr = calc_a1s(rho, Cmol2seg, 2.0 * l_rkl, zetax, epsilonkl, dkl)
    a1s_lalr = calc_a1s(rho, Cmol2seg, l_akl + l_rkl, zetax, epsilonkl, dkl)
    B_2la = calc_Bkl(rho, 2.0 * l_akl, Cmol2seg, dkl, epsilonkl, x0kl, zetax)
    B_2lr = calc_Bkl(rho, 2.0 * l_rkl, Cmol2seg, dkl, epsilonkl, x0kl, zetax)
    B_lalr = calc_Bkl(rho, l_akl + l_rkl, Cmol2seg, dkl, epsilonkl, x0kl, zetax)

    a2kl = (x0kl**(2.0 * l_akl)) * (a1s_2la + B_2la) - ((2.0 * x0kl**(l_akl + l_rkl)) *
                                                        (a1s_lalr + B_lalr)) + ((x0kl**(2.0 * l_rkl)) *
                                                                                (a1s_2lr + B_2lr))
    a2kl *= (1.0 + chikl) * epsilonkl * (Ckl**2)  # *(KHS/2.0)
    a2kl = np.einsum("i,ijk->ijk", KHS / 2.0, a2kl)

    ##### compute a3kl #####
    a3kl = np.zeros((nbeads, nbeads))
    fmlist456 = calc_fm(alphakl, np.array([4, 5, 6]))

    a3kl = np.einsum("i,jk", zetaxstar, -(epsilonkl**3) * fmlist456[0]) * np.exp(
        np.einsum("i,jk", zetaxstar, fmlist456[1]) + np.einsum("i,jk", zetaxstar**2, fmlist456[2]))
    # a3kl=-(epsilonkl**3)*fmlist456[0]*zetaxstar*np.exp((fmlist456[1]*zetaxstar)+(fmlist456[2]*(zetaxstar**2)))

    # compute a1, a2, a3 from 18, 29, and 37 respectively
    a1 = np.einsum("ijk,jk->i", a1kl, xskl)
    a2 = np.einsum("ijk,jk->i", a2kl, xskl)
    a3 = np.einsum("ijk,jk->i", a3kl, xskl)

    # compute A1, A2, and A3
    # note that a1, a2, and a3 have units of K, K^2, and K^3 respectively
    A1 = (Cmol2seg / T) * a1
    A2 = (Cmol2seg / (T**2)) * a2
    A3 = (Cmol2seg / (T**3)) * a3


    return AHS, A1, A2, A3, zetax, zetaxstar, KHS

############################################################
#                                                          #
#                  A Chain Contribution                    #
#                                                          #
############################################################

def calc_a1ii(rho, Cmol2seg, dii_eff, l_aii_avg, l_rii_avg, x0ii, epsilonii_avg, zetax):
    r""" 
    Calculate effective first-order perturbation term :math:`\bar{a}_{1,ii}` for the contribution of the monomeric interactions to the free energy per segment.

    Parameters
    ----------
    rho : numpy.ndarray
        Number density of system [molecules/m^3]
    Cmol2seg : float
        Conversion factor from from molecular number density, :math:`\rho`, to segment (i.e. group) number density, :math:`\rho_S`. Shown in eq. 13
    dii_eff : numpy.ndarray
        Effective hard sphere diameter of the beads (i.e. groups or segments) in component (i.e. molecule) i.
    l_aii_avg : numpy.ndarray
        Average bead (i.e. group or segment) attractive exponent in component (i.e. molecule) i.
    l_rii_avg : numpy.ndarray
        Average bead (i.e. group or segment) attractive exponent in component (i.e. molecule) i.
    x0ii : numpy.ndarray
        Matrix of sigmaii_avg/dii_eff
    epsilonii_avg : numpy.ndarray
        Average bead (i.e. group or segment) potential well depth in component (i.e. molecule) i.
    zetax : numpy.ndarray 
        Matrix of hypothetical packing fraction based on hard sphere diameter for groups (k,l)

    Returns
    -------
    a1ii : numpy.ndarray
        Matrix used in the calculation of the radial distribution function of a hypothetical one-fluid Mie system.
    """

    logger = logging.getLogger(__name__)

    Cii = C(l_rii_avg, l_aii_avg)

    Bii_r = calc_Bkl(rho, l_rii_avg, Cmol2seg, dii_eff, epsilonii_avg, x0ii, zetax)
    Bii_a = calc_Bkl(rho, l_aii_avg, Cmol2seg, dii_eff, epsilonii_avg, x0ii, zetax)
    a1s_r = calc_a1s(rho, Cmol2seg, l_rii_avg, zetax, epsilonii_avg, dii_eff)
    a1s_a = calc_a1s(rho, Cmol2seg, l_aii_avg, zetax, epsilonii_avg, dii_eff)

    return (Cii * (((x0ii**l_aii_avg) * (a1s_a + Bii_a)) - ((x0ii**l_rii_avg) * (a1s_r + Bii_r))))
    
def calc_da1iidrhos(rho, Cmol2seg, dii_eff, l_aii_avg, l_rii_avg, x0ii, epsilonii_avg, zetax, stepmult=1.0):

    r""" 
    Compute derivative of the term, :math:`\bar{a}_{1,ii}` with respect to :math:`\rho_s`

    Parameters
    ----------
    rho : numpy.ndarray
        Number density of system [molecules/m^3]
    Cmol2seg : float
        Conversion factor from from molecular number density, :math:`\rho`, to segment (i.e. group) number density, :math:`\rho_S`. Shown in eq. 13
    dii_eff : numpy.ndarray
        Effective hard sphere diameter of the beads (i.e. groups or segments) in component (i.e. molecule) i.
    l_aii_avg : numpy.ndarray
        Average bead (i.e. group or segment) attractive exponent in component (i.e. molecule) i.
    l_rii_avg : numpy.ndarray
        Average bead (i.e. group or segment) attractive exponent in component (i.e. molecule) i.
    x0ii : numpy.ndarray
        Matrix of sigmaii_avg/dii_eff
    epsilonii_avg : numpy.ndarray
        Average bead (i.e. group or segment) potential well depth in component (i.e. molecule) i.
    zetax : numpy.ndarray 
        Matrix of hypothetical packing fraction based on hard sphere diameter for groups (k,l)
    stepmult : float, Optional, default: 1.0
        Factor, :math:`f_{step}`, used to change the step size used in derivative that is computed from the smallest representable positive number on the machine being used, where:
        :math:`step = f_{step} \sqrt{\epsilon_{smallest}}\rho_s`

    Returns
    -------
    da1iidrhos : numpy.ndarray
        Derivative of term with respect to segment density
    """

    logger = logging.getLogger(__name__)

    step = np.sqrt(np.finfo(float).eps) * rho * Cmol2seg * stepmult
    a1ii_p = calc_a1ii(rho + step, Cmol2seg, dii_eff, l_aii_avg, l_rii_avg, x0ii, epsilonii_avg, zetax)
    a1ii_m = calc_a1ii(rho - step, Cmol2seg, dii_eff, l_aii_avg, l_rii_avg, x0ii, epsilonii_avg, zetax)

    return np.einsum("ij,i->ij", (a1ii_p - a1ii_m), 0.5 / step)

def calc_a2ii_1pchi(rho, Cmol2seg, epsilonii_avg, dii_eff, x0ii, l_rii_avg, l_aii_avg, zetax):

    r""" 
    Calculate the term, :math:`\frac{\bar{a}_{2,ii}}{1+\bar{\chi}_{ii}}`, used in the calculation of the second-order term from the macroscopic compressibility approximation based on the fluctuation term of the Sutherland potential.

    Parameters
    ----------
    rho : numpy.ndarray
        Number density of system [molecules/m^3]
    Cmol2seg : float
        Conversion factor from from molecular number density, :math:`\rho`, to segment (i.e. group) number density, :math:`\rho_S`. Shown in eq. 13
    epsilonii_avg : numpy.ndarray
        Average bead (i.e. group or segment) potential well depth in component (i.e. molecule) i.
    dii_eff : numpy.ndarray
        Effective hard sphere diameter of the beads (i.e. groups or segments) in component (i.e. molecule) i.
    x0ii : numpy.ndarray
        Matrix of sigmaii_avg/dii_eff
    l_rii_avg : numpy.ndarray
        Average bead (i.e. group or segment) attractive exponent in component (i.e. molecule) i.
    l_aii_avg : numpy.ndarray
        Average bead (i.e. group or segment) attractive exponent in component (i.e. molecule) i.
    zetax : numpy.ndarray 
        Matrix of hypothetical packing fraction based on hard sphere diameter for groups (k,l)

    Returns
    -------
    a2ii_1pchi : nump.ndarray
        Term used in the calculation of the second-order term from the macroscopic compressibility
        
    """

    logger = logging.getLogger(__name__)

    KHS = ((1.0 - zetax)**4) / (1.0 + (4.0 * zetax) + (4.0 * (zetax**2)) - (4.0 * (zetax**3)) + (zetax**4))
    Cii = C(l_rii_avg, l_aii_avg)

    a1sii_2l_aii_avg = calc_a1s(rho, Cmol2seg, 2.0 * l_aii_avg, zetax, epsilonii_avg, dii_eff)
    a1sii_2l_rii_avg = calc_a1s(rho, Cmol2seg, 2.0 * l_rii_avg, zetax, epsilonii_avg, dii_eff)
    a1sii_l_rii_avgl_aii_avg = calc_a1s(rho, Cmol2seg, l_aii_avg + l_rii_avg, zetax, epsilonii_avg, dii_eff)

    Bii_2l_aii_avg = calc_Bkl(rho, 2.0 * l_aii_avg, Cmol2seg, dii_eff, epsilonii_avg, x0ii, zetax)
    Bii_2l_rii_avg = calc_Bkl(rho, 2.0 * l_rii_avg, Cmol2seg, dii_eff, epsilonii_avg, x0ii, zetax)
    Bii_l_aii_avgl_rii_avg = calc_Bkl(rho, l_aii_avg + l_rii_avg, Cmol2seg, dii_eff, epsilonii_avg, x0ii, zetax)

    a2ii_1pchi = 0.5 * epsilonii_avg * (Cii**2) * ((x0ii**(2.0 * l_aii_avg)) * (a1sii_2l_aii_avg + Bii_2l_aii_avg) - (2.0 * (x0ii**(l_aii_avg + l_rii_avg))) * (a1sii_l_rii_avgl_aii_avg + Bii_l_aii_avgl_rii_avg) +
 (x0ii**(2.0 * l_rii_avg)) * (a1sii_2l_rii_avg + Bii_2l_rii_avg))

    a2ii_1pchi = np.einsum("i,ij->ij", KHS, a2ii_1pchi)
    return a2ii_1pchi

def calc_da2ii_1pchi_drhos(rho, Cmol2seg, epsilonii_avg, dii_eff, x0ii, l_rii_avg, l_aii_avg, zetax, stepmult=1.0):

    r"""
    Compute derivative of the term, :math:`\frac{\bar{a}_{2,ii}}{1+\bar{\chi}_{ii}}` with respect to :math:`\rho_s`

    Parameters
    ----------
    rho : numpy.ndarray
        Number density of system [molecules/m^3]
    Cmol2seg : float
        Conversion factor from from molecular number density, :math:`\rho`, to segment (i.e. group) number density, :math:`\rho_S`. Shown in eq. 13
    epsilonii_avg : numpy.ndarray
        Average bead (i.e. group or segment) potential well depth in component (i.e. molecule) i.
    dii_eff : numpy.ndarray
        Effective hard sphere diameter of the beads (i.e. groups or segments) in component (i.e. molecule) i.
    x0ii : numpy.ndarray
        Matrix of sigmaii_avg/dii_eff
    l_rii_avg : numpy.ndarray
        Average bead (i.e. group or segment) attractive exponent in component (i.e. molecule) i.
    l_aii_avg : numpy.ndarray
        Average bead (i.e. group or segment) attractive exponent in component (i.e. molecule) i.
    zetax : numpy.ndarray 
        Matrix of hypothetical packing fraction based on hard sphere diameter for groups (k,l)
    stepmult : float, Optional, default: 1.0
        Factor, :math:`f_{step}`, used to change the step size used in derivative that is computed from the smallest representable positive number on the machine being used, where:
        :math:`step = f_{step} \sqrt{\epsilon_{smallest}}\rho_s`

    Returns
    -------
    da2ii_1pchi_drhos : nump.ndarray
        Derivative of term with respect to segment density
        
    """

    logger = logging.getLogger(__name__)

    step = np.sqrt(np.finfo(float).eps) * rho * Cmol2seg * stepmult
    a2ii_1pchi_p = calc_a2ii_1pchi(rho + step, Cmol2seg, epsilonii_avg, dii_eff, x0ii, l_rii_avg, l_aii_avg, zetax)
    a2ii_1pchi_m = calc_a2ii_1pchi(rho - step, Cmol2seg, epsilonii_avg, dii_eff, x0ii, l_rii_avg, l_aii_avg, zetax)

    return np.einsum("ij,i->ij", (a2ii_1pchi_p - a2ii_1pchi_m), 0.5 / step)

def calc_Achain(rho, Cmol2seg, xi, T, nui, sigmakl, epsilonkl, dkl, xskl, l_rkl, l_akl, beads, beadlibrary, zetax, zetaxstar, KHS):
    r"""
    Calculation of chain contribution of Helmholtz energy, :math:`A^{chain}`.

    Parameters
    ----------
    rho : numpy.ndarray
        Number density of system [molecules/m^3]
    Cmol2seg : float
        Conversion factor from from molecular number density, :math:`\rho`, to segment (i.e. group) number density, :math:`\rho_S`. Shown in eq. 13
    xi : numpy.ndarray
        Mole fraction of each component, sum(xi) should equal 1.0
    T : float
        Temperature of the system [K]
    nui : numpy.array
        :math:`\nu_{i,k}/k_B`, Array of number of components by number of bead types. Defines the number of each type of group in each component. 
        Defined for eq. 11. Note that indices are flipped from definition in reference.
    sigmakl : numpy.ndarray
        Matrix of mie diameter for groups (k,l)
    epsilonkl : numpy.ndarray
        Matrix of well depths for groups (k,l)
    dkl : numpy.ndarray
        Matrix of hardsphere diameters for groups (k,l)
    xskl : numpy.ndarray
        Matrix of mole fractions of bead (i.e. segment or group) k multiplied by bead l
    l_rkl : numpy.ndarray
        Matrix of mie potential attractive exponents for k,l groups
    l_akl : numpy.ndarray
        Matrix of mie potential attractive exponents for k,l groups
    beads : list[str]
        List of unique bead names used among components
    beadlibrary : dict
        A dictionary where bead names are the keys to access EOS self interaction parameters:

        * epsilon: :math:`\epsilon_{k,k}/k_B`, Energy well depth scaled by Boltzmann constant
        * sigma: :math:`\sigma_{k,k}`, Size parameter [m]
        * mass: Bead mass [kg/mol]
        * l_r: :math:`\lambda^{r}_{k,k}`, Exponent of repulsive term between groups of type k
        * l_a: :math:`\lambda^{a}_{k,k}`, Exponent of attractive term between groups of type k
        * Sk: :math:`S_{k}`, Shape parameter of group k
        * Vks: :math:`V_{k,s}`, Number of groups, k, in component
    zetax : numpy.ndarray 
        Matrix of hypothetical packing fraction based on hard sphere diameter for groups (k,l)
    zetaxstar : numpy.ndarray
        Matrix of hypothetical packing fraction based on sigma for groups (k,l)
    KHS : numpy.ndarray
        (length of densities) isothermal compressibility of system with packing fraction zetax

    Returns
    -------
    Achain : numpy.ndarray
        Chain contribution of Helmholtz energy, length of array rho

    """

    logger = logging.getLogger(__name__)

    #initialize values
    ngroups = len(beads)
    ncomp = np.size(xi)
    zki = np.zeros((ncomp, ngroups), float)
    zkinorm = np.zeros(ncomp, float)
    sigmaii_avg = np.zeros(ncomp, float)
    dii_eff = np.zeros_like(sigmaii_avg)
    epsilonii_avg = np.zeros_like(sigmaii_avg)
    l_rii_avg = np.zeros_like(sigmaii_avg)
    l_aii_avg = np.zeros_like(sigmaii_avg)
    x0ii = np.zeros_like(sigmaii_avg)
    km = np.zeros((np.size(rho), 4))
    gdHS = np.zeros((np.size(rho), ncomp))

    kT = T * constants.kb
    rhos = rho * Cmol2seg

    stepmult = 100

    #compute zki
    for i in range(ncomp):
        for k in range(ngroups):
            zki[i, k] = nui[i, k] * beadlibrary[beads[k]]["Vks"] * beadlibrary[beads[k]]["Sk"]
            zkinorm[i] += zki[i, k]

    for i in range(ncomp):
        for k in range(ngroups):
            zki[i, k] = zki[i, k] / zkinorm[i]

    # compute average molecular segment size: sigmaii_avg
    # compute effective hard sphere diameter : dii_eff
    # compute average interaction energy epsilonii_avg
    #compute average repulsive and attractive exponenets l_rkl, l_akl
    for i in range(ncomp):
        for k in range(ngroups):
            for l in range(ngroups):
                sigmaii_avg[i] += zki[i, k] * zki[i, l] * sigmakl[k, l]**3
                dii_eff[i] += zki[i, k] * zki[i, l] * dkl[k, l]**3
                epsilonii_avg[i] += zki[i, k] * zki[i, l] * epsilonkl[k, l] * constants.kb
                l_rii_avg[i] += zki[i, k] * zki[i, l] * l_rkl[k, l]
                l_aii_avg[i] += zki[i, k] * zki[i, l] * l_akl[k, l]
        dii_eff[i] = dii_eff[i]**(1/3.0)
        sigmaii_avg[i] = sigmaii_avg[i]**(1/3.0)

    #compute x0ii
    x0ii = sigmaii_avg/dii_eff

    km[:, 0] = -np.log(1.0 - zetax) + (42.0 * zetax - 39.0 * zetax**2 + 9.0 * zetax**3 - 2.0 * zetax**4) / (6.0 *
              (1.0 - zetax)**3)
    km[:, 1] = (zetax**4 + 6.0 * zetax**2 - 12.0 * zetax) / (2.0 * (1.0 - zetax)**3)
    km[:, 2] = -3.0 * zetax**2 / (8.0 * (1.0 - zetax)**2)
    km[:, 3] = (-zetax**4 + 3.0 * zetax**2 + 3.0 * zetax) / (6.0 * (1.0 - zetax)**3)

    for i in range(ncomp):
        gdHS[:, i] = np.exp(km[:, 0] + km[:, 1] * x0ii[i] + km[:, 2] * x0ii[i]**2 + km[:, 3] * x0ii[i]**3)

    da1iidrhos = calc_da1iidrhos(rho, Cmol2seg, dii_eff, l_aii_avg, l_rii_avg, x0ii, epsilonii_avg, zetax, stepmult=stepmult)

    a1sii_l_aii_avg = calc_a1s(rho, Cmol2seg, l_aii_avg, zetax, epsilonii_avg, dii_eff)
    a1sii_l_rii_avg = calc_a1s(rho, Cmol2seg, l_rii_avg, zetax, epsilonii_avg, dii_eff)

    Bii_l_aii_avg = calc_Bkl(rho, l_aii_avg, Cmol2seg, dii_eff, epsilonii_avg, x0ii, zetax)
    Bii_l_rii_avg = calc_Bkl(rho, l_rii_avg, Cmol2seg, dii_eff, epsilonii_avg, x0ii, zetax)

    Cii = C(l_rii_avg, l_aii_avg)

    g1 = (1.0 / (2.0 * np.pi * epsilonii_avg * dii_eff**3)) * (3.0 * da1iidrhos - Cii * l_aii_avg * (x0ii**l_aii_avg) * np.einsum("ij,i->ij", (a1sii_l_aii_avg + Bii_l_aii_avg), 1.0 / rhos) + (Cii * l_rii_avg *  (x0ii**l_rii_avg)) * np.einsum("ij,i->ij", (a1sii_l_rii_avg + Bii_l_rii_avg), 1.0 / rhos))

    #compute g2
    phi7 = np.array([10.0, 10.0, 0.57, -6.7, -8.0])
    alphaii = Cii * ((1.0 / (l_aii_avg - 3.0)) - (1.0 / (l_rii_avg - 3.0)))
    theta = np.exp(epsilonii_avg / kT) - 1.0

    gammacii = np.zeros_like(gdHS)
    for i in range(ncomp):
        gammacii[:, i] = phi7[0] * (-np.tanh(phi7[1] * (phi7[2] - alphaii[i])) +
                                    1.0) * zetaxstar * theta[i] * np.exp(phi7[3] * zetaxstar + phi7[4] * (zetaxstar**2))

    a2iidchi = calc_a2ii_1pchi(rho, Cmol2seg, epsilonii_avg, dii_eff, x0ii, l_rii_avg, l_aii_avg, zetax)

    da2iidrhos = calc_da2ii_1pchi_drhos(rho, Cmol2seg, epsilonii_avg, dii_eff, x0ii, l_rii_avg, l_aii_avg, zetax, stepmult=stepmult)

    a1sii_2l_aii_avg = calc_a1s(rho, Cmol2seg, 2.0 * l_aii_avg, zetax, epsilonii_avg, dii_eff)
    a1sii_2l_rii_avg = calc_a1s(rho, Cmol2seg, 2.0 * l_rii_avg, zetax, epsilonii_avg, dii_eff)
    a1sii_l_rii_avgl_aii_avg = calc_a1s(rhos, 1.0, l_aii_avg + l_rii_avg, zetax, epsilonii_avg, dii_eff)

    Bii_2l_aii_avg = calc_Bkl(rho, 2.0 * l_aii_avg, Cmol2seg, dii_eff, epsilonii_avg, x0ii, zetax)
    Bii_2l_rii_avg = calc_Bkl(rho, 2.0 * l_rii_avg, Cmol2seg, dii_eff, epsilonii_avg, x0ii, zetax)
    Bii_l_aii_avgl_rii_avg = calc_Bkl(rhos, l_aii_avg + l_rii_avg, 1.0, dii_eff, epsilonii_avg, x0ii, zetax)

    eKC2 = np.einsum("i,j->ij", KHS / rhos, epsilonii_avg * (Cii**2))

    g2MCA = (1.0 / (2.0 * np.pi * (epsilonii_avg**2) * dii_eff**3)) * ((3.0 * da2iidrhos) - (eKC2 * l_rii_avg * (x0ii**(2.0 * l_rii_avg))) * (a1sii_2l_rii_avg + Bii_2l_rii_avg) + eKC2 * (l_rii_avg + l_aii_avg) * (x0ii**(l_rii_avg + l_aii_avg)) * (a1sii_l_rii_avgl_aii_avg + Bii_l_aii_avgl_rii_avg) - eKC2 * l_aii_avg * (x0ii**(2.0 * l_aii_avg)) * (a1sii_2l_aii_avg + Bii_2l_aii_avg))

    g2 = (1.0 + gammacii) * g2MCA
    #g2=np.einsum("i,ij->ij",1.0+gammacii,g2MCA)

    #print(np.exp((epsilonii_avg*g1/(kT*gdHS))+(((epsilonii_avg/kT)**2)*g2/gdHS)))
    gii = gdHS * np.exp((epsilonii_avg * g1 / (kT * gdHS)) + (((epsilonii_avg / kT)**2) * g2 / gdHS))
    tmp = [(epsilonii_avg * g1 / (kT * gdHS)), (((epsilonii_avg / kT)**2) * g2 / gdHS)]
    Achain = 0.0
    tmp_A = [0, 0]
    for i in range(ncomp):
        beadsum = -1.0

        for k in range(ngroups):
            beadsum += (nui[i, k] * beadlibrary[beads[k]]["Vks"] * beadlibrary[beads[k]]["Sk"])

        Achain -= xi[i] * beadsum * np.log(gii[:, i])
        tmp_A[0] -= tmp[0][:, i]
        tmp_A[1] -= tmp[1][:, i]

    #return Achain,sigmaii_avg,epsilonii_avg,np.array(tmp_A)
    return Achain, sigmaii_avg, epsilonii_avg

############################################################
#                                                          #
#            A Association Site Contribution               #
#                                                          #
############################################################

def calc_assoc_matrices(beads, beadlibrary, sitenames=["H", "e1", "e2"], crosslibrary={}):
    r"""

    Generate matrices used for association site calculations.  Compute epsilonHB (interaction energy for association term),Kklab (association interaction bonding volume,nk (number of sites )

    Parameters
    ----------
    beads : list[str]
        List of unique bead names used among components
    beadlibrary : dict
        A dictionary where bead names are the keys to access EOS self interaction parameters:

        * epsilon: :math:`\epsilon_{k,k}/k_B`, Energy well depth scaled by Boltzmann constant
        * sigma: :math:`\sigma_{k,k}`, Size parameter [m]
        * mass: Bead mass [kg/mol]
        * l_r: :math:`\lambda^{r}_{k,k}`, Exponent of repulsive term between groups of type k
        * l_a: :math:`\lambda^{a}_{k,k}`, Exponent of attractive term between groups of type k
        * Sk: :math:`S_{k}`, Shape parameter of group k
        * Vks: :math:`V_{k,s}`, Number of groups, k, in component
    sitenames : list[str], Optional, default: []
        List of unique association sites used among components
    crosslibrary : dict, Optional, default: {}
        Optional library of bead cross interaction parameters. As many or as few of the desired parameters may be defined for whichever group combinations are desired.

        * epsilon: :math:`\epsilon_{k,l}/k_B`, Energy parameter scaled by Boltzmann Constant
        * l_r: :math:`\lambda^{r}_{k,l}`, Exponent of repulsive term between groups of type k and l

    Returns
    -------
    epsilonHB : numpy.ndarray
        Interaction energy between each bead and association site.
    Kklab : numpy.ndarray 
        Bonding volume between each association site
    nk : numpy.ndarray
        For each bead the number of each type of site
    """

    logger = logging.getLogger(__name__)

    # initialize variables
    nbeads = len(beads)
    sitemax = np.size(sitenames)
    epsilonHB = np.zeros((nbeads, nbeads, sitemax, sitemax))
    Kklab = np.zeros_like(epsilonHB)
    nk = np.zeros((nbeads, sitemax))

    for i in range(nbeads):
        for j in range(np.size(sitenames)):
<<<<<<< HEAD
            if "Nk"+sitenames[j] in beadlibrary[beads[i]]:
                logger.debug("Bead {} has {} of the association site {}".format(beads[i],beadlibrary[beads[i]]["Nk"+sitenames[j]],"Nk"+sitenames[j]))
                nk[i, j] = beadlibrary[beads[i]]["Nk" + sitenames[j]]
=======
            if "Nk"+sitenames[j] in list(beadlibrary[beads[i]].keys()):
                nk[i, j] = beadlibrary[beads[i]]["Nk" + sitenames[j]]
            else:
                logger.debug("%s is not a valid parameter provided for the group %s" % ("Nk"+sitenames[j],beads[i]))
>>>>>>> 17aa9395

    if crosslibrary:
        # find any cross terms in the cross term library
        crosslist = []
        for (i, beadname) in enumerate(beads):
            if beadname in list(crosslibrary.keys()):
                for (j, beadname2) in enumerate(beads):
                    if beadname2 in list(crosslibrary[beadname].keys()):
                        crosslist.append([i, j])

        for i in range(np.size(crosslist, axis=0)):
            for a in range(np.size(sitenames)):
                for b in range(np.size(sitenames)):
                    if beads[crosslist[i][0]] in list(crosslibrary.keys()):
                        if beads[crosslist[i][1]] in list(crosslibrary[beads[crosslist[i][0]]].keys()):
                            
                            if "epsilon"+sitenames[a]+sitenames[b] in list(crosslibrary[beads[crosslist[i][0]]][beads[crosslist[i][1]]].keys()):
                                epsilonHB[crosslist[i][0], crosslist[i][1], a, b] = \
                                crosslibrary[beads[crosslist[i][0]]][beads[crosslist[i][1]]]["epsilon"+sitenames[a]+sitenames[b]]
                                epsilonHB[crosslist[i][1], crosslist[i][0], b, a] = epsilonHB[crosslist[i][0], crosslist[i][1],a, b]

                            if "K"+sitenames[a]+sitenames[b] in list(crosslibrary[beads[crosslist[i][0]]][beads[crosslist[i][1]]].keys()):
                                Kklab[crosslist[i][0], crosslist[i][1], a, b] = \
                                crosslibrary[beads[crosslist[i][0]]][beads[crosslist[i][1]]]["K"+sitenames[a]+sitenames[b]]
                                Kklab[crosslist[i][1], crosslist[i][0], b, a] = Kklab[crosslist[i][0], crosslist[i][1], a, b]

    for i in range(nbeads):
        for a in range(np.size(sitenames)):
            for b in range(np.size(sitenames)):
                tmp = ["epsilon"+sitenames[a]+sitenames[b], "K"+sitenames[a]+sitenames[b]]
                if all(x in list(beadlibrary[beads[i]].keys()) for x in tmp):
                    epsilonHB[i, i, a, b] = beadlibrary[beads[i]]["epsilon" + sitenames[a] + sitenames[b]]
                    epsilonHB[i, i, b, a] = epsilonHB[i, i, a, b]
                    Kklab[i, i, a, b] = beadlibrary[beads[i]]["K" + sitenames[a] + sitenames[b]]
                    Kklab[i, i, b, a] = Kklab[i, i, a, b]

    return epsilonHB, Kklab, nk

def calc_Xika_wrap(Xika0, xi, rho, nui, nk, delta):
    r"""
    Uses Fortran modules to calculate the fraction of molecules of component i that are not bonded at a site of type a on group k.

    Parameters
    ----------
    xi : numpy.ndarray
        Mole fraction of each component, sum(xi) should equal 1.0
    rho : numpy.ndarray
        Number density of system [molecules/m^3]
    nui : numpy.array
        :math:`\nu_{i,k}/k_B`, Array of number of components by number of bead types. Defines the number of each type of group in each component. 
        Defined for eq. 11. Note that indices are flipped from definition in reference.
    nk : numpy.ndarray
        For each bead the number of each type of site
    delta : numpy.ndarray
        The association strength between a site of type a on a group of type k of component i and a site of type b on a group of type l of component j. eq. 66

    Returns
    -------
    obj_func : 
        Used in calculation of association term of Helmholtz energy
    """

    logger = logging.getLogger(__name__)

    # val=solv_assoc.calc_xika(Xika0,xi,rho,nui,nk,delta)
    obj_func, Xika = solv_assoc.calc_xika(Xika0, xi, rho, nui, nk, delta)
    return obj_func

def calc_A_assoc(rho, xi, T, nui, Cmol2seg, xskl, sigmakl, sigmaii_avg, epsilonii_avg, epsilonHB, Kklab, nk):
    r"""
    Calculates the association contribution of the Helmholtz energy, :math:`A^{assoc.}`.

    Parameters
    ----------
    rho : numpy.ndarray
        Number density of system [molecules/m^3]
    xi : numpy.ndarray
        Mole fraction of each component, sum(xi) should equal 1.0
    T : float
        Temperature of the system [K]
    nui : numpy.array
        :math:`\nu_{i,k}/k_B`, Array of number of components by number of bead types. Defines the number of each type of group in each component. 
    Cmol2seg : float
        Conversion factor from from molecular number density, :math:`\rho`, to segment (i.e. group) number density, :math:`\rho_S`. Shown in eq. 13
    xskl : numpy.ndarray
        Matrix of mole fractions of bead (i.e. segment or group) k multiplied by bead l
    sigmakl : numpy.ndarray
        Matrix of mie diameter for groups (k,l)
    sigmaii_avg : numpy.ndarray
        Average bead (i.e. group or segment) size in component (i.e. molecule) i.
    epsilonii_avg : numpy.ndarray
        Average bead (i.e. group or segment) potential well depth in component (i.e. molecule) i.
    epsilonHB : numpy.ndarray
        Interaction energy between each bead and association site.
    Kklab : numpy.ndarray 
        Bonding volume between each association site
    nk : numpy.ndarray
        For each bead the number of each type of site

    Returns
    -------
    Aassoc : numpy.ndarray
        Association site contribution of Helmholtz energy, length of array rho
    """

    logger = logging.getLogger(__name__)

    kT = T * constants.kb
    nbeads = list(nui.shape)[1]
    ncomp = np.size(xi)
    nsitesmax = np.size(nk, axis=1)
    Fklab = np.zeros((nbeads, nbeads, nsitesmax, nsitesmax))
    epsilonij = np.zeros((ncomp, ncomp))
    Iij = np.zeros((np.size(rho), ncomp, ncomp))
    delta = np.zeros((np.size(rho), ncomp, ncomp, nbeads, nbeads, nsitesmax, nsitesmax))
    Xika = np.zeros((np.size(rho), ncomp, nbeads, nsitesmax))
    Aassoc = np.zeros_like(rho)

    # compute F_klab
    Fklab = np.exp(epsilonHB * constants.kb / kT) - 1.0

    # compute epsilonij
    for i in range(ncomp):
        for j in range(i, ncomp):
            epsilonij[i, j] = np.sqrt(sigmaii_avg[i] * sigmaii_avg[j])**3.0 * np.sqrt(epsilonii_avg[i] * epsilonii_avg[j]) / ((
                (sigmaii_avg[i] + sigmaii_avg[j]) / 2.0)**3)
            epsilonij[j, i] = epsilonij[i, j]
    # compute sigmax3
    sigmax3 = Cmol2seg * np.sum(xskl * (sigmakl**3))

    # compute Iijklab 
    # {BottleNeck}
    for p in range(11):
        for q in range(11 - i):
            #Iij += np.einsum("i,jk->ijk", constants.cij[p, q] * ((sigmax3 * rho)**p), ((kT / epsilonij)**q))
            if p == 0: Iij += np.einsum("i,jk->ijk", constants.cij[p, q] * np.ones(len(rho)), ((kT / epsilonij)**q))
            elif p == 1: Iij += np.einsum("i,jk->ijk", constants.cij[p, q] * ((sigmax3 * rho)), ((kT / epsilonij)**q))
            elif p == 2: 
               rho2 = rho**2
               Iij += np.einsum("i,jk->ijk", constants.cij[p, q] * ((sigmax3**p * rho2)), ((kT / epsilonij)**q))
            elif p == 3: 
                rho3 = rho2*rho
                Iij += np.einsum("i,jk->ijk", constants.cij[p, q] * ((sigmax3**p * rho3)), ((kT / epsilonij)**q))
            elif p == 4: 
                rho4 = rho2**2
                Iij += np.einsum("i,jk->ijk", constants.cij[p, q] * ((sigmax3**p * rho4)), ((kT / epsilonij)**q))
            elif p == 5: 
                rho5 = rho2*rho3
                Iij += np.einsum("i,jk->ijk", constants.cij[p, q] * ((sigmax3**p * rho5)), ((kT / epsilonij)**q))
            elif p == 6: Iij += np.einsum("i,jk->ijk", constants.cij[p, q] * ((sigmax3**p * rho*rho5)), ((kT / epsilonij)**q))
            elif p == 7: Iij += np.einsum("i,jk->ijk", constants.cij[p, q] * ((sigmax3**p * rho2*rho5)), ((kT / epsilonij)**q))
            elif p == 8: Iij += np.einsum("i,jk->ijk", constants.cij[p, q] * ((sigmax3**p * rho3*rho5)), ((kT / epsilonij)**q))
            elif p == 9: Iij += np.einsum("i,jk->ijk", constants.cij[p, q] * ((sigmax3**p * rho4*rho5)), ((kT / epsilonij)**q))
            elif p == 10: Iij += np.einsum("i,jk->ijk", constants.cij[p, q] * ((sigmax3**p * rho5*rho5)), ((kT / epsilonij)**q))

    # compute deltaijklab
    for i in range(ncomp):
        for j in range(ncomp):
            for k in range(nbeads):
                for l in range(nbeads):
                    for a in range(nsitesmax):
                        for b in range(nsitesmax):
                            # print(Fklab[k,l,a,b],Kklab[k,l,a,b],Iij[i,j])
                            if nui[i, k] and nui[j, l] > 0:
                                delta[:, i, j, k, l, a, b] = Fklab[k, l, a, b] * Kklab[k, l, a, b] * Iij[:, i, j]

    Xika0 = np.zeros((ncomp, nbeads, nsitesmax))
    Xika0[:, :, :] = 1.0
    Xika = solv_assoc.min_xika(rho, Xika0, xi, nui, nk, delta, 500, 1.0E-12) # {BottleNeck}
    if np.any(Xika < 0.0):
        Xika0[:, :, :] = 0.5
        sol = spo.root(calc_Xika_wrap, Xika0, args=(xi, rho[0], nui, nk, delta[0]), method='broyden1')
        Xika0 = sol.x
<<<<<<< HEAD
        Xika = solv_assoc.min_xika(rho, Xika0, xi, nui, nk, delta, 500, 1.0E-12) # {BottleNeck}
=======
        Xika = solv_assoc.min_xika(rho, Xika0, xi, nui, nk, delta, 500, 1.0E-12)
>>>>>>> 17aa9395
        logger.warning('Xika out of bounds')
    for i in range(ncomp):
        for k in range(nbeads):
            for a in range(nsitesmax):
                if nk[k, a] != 0.0:
                    Aassoc += xi[i] * nui[i, k] * nk[k, a] * (np.log(Xika[:, i, k, a]) +
                                                              ((1.0 - Xika[:, i, k, a]) / 2.0))
                    ind = 28493
                    if len(Aassoc) == 2*ind:
                        print(Xika[:, i, k, a][0],Xika[:, i, k, a][ind])
    if len(Aassoc) == 2*ind:
        sys.exit("stop")

    return Aassoc

############################################################
#                                                          #
#            Total A, Helmholtz Free Energy                #
#                                                          #
############################################################

def calc_A(rho, xi, T, beads, beadlibrary, massi, nui, Cmol2seg, xsk, xskl, dkk, epsilonkl, sigmakl, dkl, l_akl, l_rkl, Ckl, x0kl,epsilonHB, Kklab, nk):
    r"""
    Calculates total Helmholtz energy, :math:`\frac{A}{N k_{B} T}`.

    Parameters
    ----------
    rho : numpy.ndarray
        Number density of system [molecules/m^3]
    xi : numpy.ndarray
        Mole fraction of each component, sum(xi) should equal 1.0
    T : float
        Temperature of the system [K]
    beads : list[str]
        List of unique bead names used among components
    beadlibrary : dict
        A dictionary where bead names are the keys to access EOS self interaction parameters:

        * epsilon: :math:`\epsilon_{k,k}/k_B`, Energy well depth scaled by Boltzmann constant
        * sigma: :math:`\sigma_{k,k}`, Size parameter [m]
        * mass: Bead mass [kg/mol]
        * l_r: :math:`\lambda^{r}_{k,k}`, Exponent of repulsive term between groups of type k
        * l_a: :math:`\lambda^{a}_{k,k}`, Exponent of attractive term between groups of type k
        * Sk: :math:`S_{k}`, Shape parameter of group k
        * Vks: :math:`V_{k,s}`, Number of groups, k, in component
    massi : numpy.ndarray
        Mass for each component [kg/mol]
    nui : numpy.array
        :math:`\nu_{i,k}/k_B`, Array of number of components by number of bead types. Defines the number of each type of group in each component. 
    Cmol2seg : float
        Conversion factor from from molecular number density, :math:`\rho`, to segment (i.e. group) number density, :math:`\rho_S`. Shown in eq. 13
    xsk : numpy.ndarray
        Mole fraction of each bead (i.e. segment or group), sum(xsk) should equal 1.0
    xskl : numpy.ndarray
        Matrix of mole fractions of bead (i.e. segment or group) k multiplied by bead l
    dkk : numpy.ndarray
        Array of hard sphere diameters for each group
    epsilonkl : numpy.ndarray
        Matrix of well depths for groups (k,l)
    sigmakl : numpy.ndarray
        Matrix of mie diameter for groups (k,l)
    dkl : numpy.ndarray
        Matrix of hardsphere diameters for groups (k,l)
    l_akl : numpy.ndarray
        Matrix of mie potential attractive exponents for k,l groups
    l_rkl : numpy.ndarray
        Matrix of mie potential attractive exponents for k,l groups
    Ckl : numpy.ndarray
        Matrix of mie potential prefactors for k,l groups
    x0kl : numpy.ndarray
        Matrix of sigmakl/dkl, sigmakl is the mie radius for groups (k,l)
    epsilonHB : numpy.ndarray
        Interaction energy between each bead and association site.
    Kklab : numpy.ndarray 
        Bonding volume between each association site
    nk : numpy.ndarray
        For each bead the number of each type of site

    Returns
    -------
    A : numpy.ndarray
        Total Helmholtz energy, length of array rho
    """

    logger = logging.getLogger(__name__)

    Aideal = calc_Aideal(xi, rho, massi, T)
    AHS, A1, A2, A3, zetax, zetaxstar, KHS = calc_Amono(rho, xi, nui, Cmol2seg, xsk, xskl, dkk, T,epsilonkl, sigmakl, dkl, l_akl, l_rkl, Ckl, x0kl)
    Achain, sigmaii_avg, epsilonii_avg = calc_Achain(rho, Cmol2seg, xi, T, nui, sigmakl, epsilonkl, dkl, xskl, l_rkl, l_akl, beads, beadlibrary, zetax, zetaxstar, KHS)

    if np.sum(nk) > 0.0:
        Aassoc = calc_A_assoc(rho, xi, T, nui,  Cmol2seg, xskl, sigmakl, sigmaii_avg, epsilonii_avg, epsilonHB, Kklab, nk)
        A = Aideal + AHS + A1 + A2 + A3 + Achain + Aassoc
    else:
        A = Aideal + AHS + A1 + A2 + A3 + Achain

    # NoteHere
    # nrho=np.size(rho)/2
    # tmp = []
    # for a in [Aideal,AHS,A1,A2,A3,Achain]:
    #    tmp.append(a[:nrho]-a[nrho:])
    # tmp = np.array(tmp).T.tolist()
    # with open("test_Helmholtz.csv","w") as f:
    #    f.write("Aideal,AHS,A1,A2,A3,Achain\n")
    #    for line in tmp:
    #        line = [str(x) for x in line]
    #        f.write(", ".join(line)+"\n")

    # with open("Output_Achain.csv","w") as f:
    #    f.write("tmp_g1, tmp_g2\n")
    #    for line in tmp_A.T:
    #        f.write("%s,%s\n" % (str(line[0]),str(line[1])))

    return A


def calc_Ares(rho, xi, T, beads, beadlibrary, massi, nui, Cmol2seg, xsk, xskl, dkk, epsilonkl, sigmakl, dkl, l_akl, l_rkl, Ckl, x0kl, epsilonHB, Kklab, nk):
    r"""
    Calculates residual Helmholtz energy, :math:`\frac{A^{res.}}{N k_{B} T}` that deviates from ideal

    Parameters
    ----------
    rho : numpy.ndarray
        Number density of system [molecules/m^3]
    xi : numpy.ndarray
        Mole fraction of each component, sum(xi) should equal 1.0
    T : float
        Temperature of the system [K]
    beads : list[str]
        List of unique bead names used among components
    beadlibrary : dict
        A dictionary where bead names are the keys to access EOS self interaction parameters:

        * epsilon: :math:`\epsilon_{k,k}/k_B`, Energy well depth scaled by Boltzmann constant
        * sigma: :math:`\sigma_{k,k}`, Size parameter [m]
        * mass: Bead mass [kg/mol]
        * l_r: :math:`\lambda^{r}_{k,k}`, Exponent of repulsive term between groups of type k
        * l_a: :math:`\lambda^{a}_{k,k}`, Exponent of attractive term between groups of type k
        * Sk: :math:`S_{k}`, Shape parameter of group k
        * Vks: :math:`V_{k,s}`, Number of groups, k, in component
    massi : numpy.ndarray
        Mass for each component [kg/mol]
    nui : numpy.array
        :math:`\nu_{i,k}/k_B`, Array of number of components by number of bead types. Defines the number of each type of group in each component. 
    Cmol2seg : float
        Conversion factor from from molecular number density, :math:`\rho`, to segment (i.e. group) number density, :math:`\rho_S`. Shown in eq. 13
    xsk : numpy.ndarray
        Mole fraction of each bead (i.e. segment or group), sum(xsk) should equal 1.0
    xskl : numpy.ndarray
        Matrix of mole fractions of bead (i.e. segment or group) k multiplied by bead l
    dkk : numpy.ndarray
        Array of hard sphere diameters for each group
    epsilonkl : numpy.ndarray
        Matrix of well depths for groups (k,l)
    sigmakl : numpy.ndarray
        Matrix of mie diameter for groups (k,l)
    dkl : numpy.ndarray
        Matrix of hardsphere diameters for groups (k,l)
    l_akl : numpy.ndarray
        Matrix of mie potential attractive exponents for k,l groups
    l_rkl : numpy.ndarray
        Matrix of mie potential attractive exponents for k,l groups
    Ckl : numpy.ndarray
        Matrix of mie potential prefactors for k,l groups
    x0kl : numpy.ndarray
        Matrix of sigmakl/dkl, sigmakl is the mie radius for groups (k,l)
    epsilonHB : numpy.ndarray
        Interaction energy between each bead and association site.
    Kklab : numpy.ndarray 
        Bonding volume between each association site
    nk : numpy.ndarray
        For each bead the number of each type of site

    Returns
    -------
    Ares : numpy.ndarray
        Residual Helmholtz energy that deviates from Aideal, length of array rho
    """

    logger = logging.getLogger(__name__)

    AHS, A1, A2, A3, zetax, zetaxstar, KHS = calc_Amono(rho, xi, nui, Cmol2seg, xsk, xskl, dkk, T, epsilonkl, sigmakl, dkl, l_akl, l_rkl, Ckl, x0kl)
    Achain, sigmaii_avg, epsilonii_avg = calc_Achain(rho, Cmol2seg, xi, T, nui, sigmakl, epsilonkl, dkl, xskl, l_rkl, l_akl, beads, beadlibrary, zetax, zetaxstar, KHS)

    if np.sum(nk) > 0.0:
        Aassoc = calc_A_assoc(rho, xi, T, nui, Cmol2seg, xskl, sigmakl, sigmaii_avg, epsilonii_avg, epsilonHB, Kklab, nk)
        Ares = AHS + A1 + A2 + A3 + Achain + Aassoc
    else:
        Ares = AHS + A1 + A2 + A3 + Achain

    return Ares
<|MERGE_RESOLUTION|>--- conflicted
+++ resolved
@@ -15,41 +15,10 @@
 import time
 import sys
 import matplotlib.pyplot as plt
+import os
 
 from . import constants
 from . import solv_assoc
-
-<<<<<<< HEAD
-import timeit
-
-from .gamma_mie_funcs_opt import calc_a1s_1d, calc_a1s_2d
-
-############################################################
-#                                                          #
-#                 A Ideal Contribution                     #
-#                                                          #
-############################################################
-
-totalTime = 0
-
-def calc_a1s(rho, Cmol2seg, l_kl, zetax, epsilonkl, dkl):
-    r""" wrapper function for calling 2d/3d versions of calc_a1s ... this is done for stupid Numba 
-    """
-    global totalTime
-
-    start_time = timeit.default_timer()
-
-    if len(l_kl.shape) == 2:
-        output = calc_a1s_2d(rho, Cmol2seg, l_kl, zetax, epsilonkl, dkl)
-    elif len(l_kl.shape) == 1:
-        output = calc_a1s_1d(rho, Cmol2seg, l_kl, zetax, epsilonkl, dkl)
-
-    totalTime += timeit.default_timer() - start_time
-    print("===================================================\n", "totalTime = ", totalTime)
-
-    return output
-=======
-import os
 
 if 'NUMBA_DISABLE_JIT' in os.environ:
     disable_jit = os.environ['NUMBA_DISABLE_JIT']
@@ -58,13 +27,13 @@
     disable_jit = jit_stat.disable_jit
 
 if disable_jit:
+#    from .nojit_exts import calc_a1s, calc_Xika
     from .nojit_exts import calc_a1s
     #uncomment line below for cython extensions:
     #from .c_exts import calc_a1s
     #we need to add another command-line arg to replace this hackish approach
 else:
     from .jit_exts import calc_a1s
->>>>>>> 17aa9395
 
 ############################################################
 #                                                          #
@@ -96,17 +65,12 @@
 
     logger = logging.getLogger(__name__)
 
-<<<<<<< HEAD
     if any(np.isnan(rho)):
         raise ValueError("nan was given as a value of density, rho") 
         logger.error("Value of nan for density input into Aideal")
 
     # Check for mole fractions of zero and remove those components
-    ind = np.where(np.array(xi)<1e-16)[0]
-=======
-    # Check for mole fractions of zero and remove those components
-    ind = np.where(np.array(xi)==0.0)[0]
->>>>>>> 17aa9395
+    ind = np.where(np.array(xi)<1e-32)[0]
     xi_tmp = []
     massi_tmp = []
     for i in range(len(xi)):
@@ -123,13 +87,8 @@
 
 #    if not any(np.sum(xi_tmp * np.log(Aideal_tmp), axis=1)):
     if np.isnan(np.sum(np.sum(xi_tmp * np.log(Aideal_tmp), axis=1))):
-<<<<<<< HEAD
-        raise ValueError("Aideal has values of zero when taking the log. All mole fraction values should be nonzero. Mole fraction: %s" % str(xi_tmp))
-        logger.exception("Aideal has values of zero when taking the log. All mole fraction values should be nonzero. Mole fraction: %s" % str(xi_tmp))
-=======
-        raise ValueError("Aideal has values of zero in taking the log. All mole fraction values should be nonzero. Mole fraction: %s" % str(xi_tmp))
-        logger.exception("Aideal has values of zero in taking the log. All mole fraction values should be nonzero. Mole fraction: %s" % str(xi_tmp))
->>>>>>> 17aa9395
+        raise ValueError("Aideal has values of zero when taking the log. All mole fraction values should be nonzero. Mole fraction: %s".format(xi_tmp))
+        logger.exception("Aideal has values of zero when taking the log. All mole fraction values should be nonzero. Mole fraction: %s".format(xi_tmp))
     else:
         Aideal = np.sum(xi_tmp * np.log(Aideal_tmp), axis=1) - 1.0
 
@@ -467,70 +426,6 @@
 
     return Bkl
 
-<<<<<<< HEAD
-
-def calc_a1s(rho, Cmol2seg, l_kl, zetax, epsilonkl, dkl):
-    r""" 
-    Return a1s,kl(rho*Cmol2seg,l_kl) in K as defined in eq. 25, used in the calculation of :math:`A_1` the first order term of the perturbation expansion corresponding to the mean-attractive energy.
-
-    Parameters
-    ----------
-    rho : numpy.ndarray
-        Number density of system [molecules/m^3]
-    Cmol2seg : float
-        Conversion factor from from molecular number density, :math:`\rho`, to segment (i.e. group) number density, :math:`\rho_S`. Shown in eq. 13
-    l_kl : numpy.ndarray
-        Matrix of mie potential exponents for k,l groups
-    zetax : numpy.ndarray
-        Matrix of hypothetical packing fraction based on hard sphere diameter for groups (k,l)
-    epsilonkl : numpy.ndarray
-        Matrix of well depths for groups (k,l)
-    dkl : numpy.ndarray
-        Matrix of hardsphere diameters for groups (k,l)
-
-    Returns
-    -------
-    a1s : numpy.ndarray
-        Matrix used in the calculation of :math:`A_1` the first order term of the perturbation expansion corresponding to the mean-attractive energy, size is the Ngroups by Ngroups
-    """
-
-    logger = logging.getLogger(__name__)
-
-    nbeads = np.size(dkl, axis=0)
-    zetax_pow = np.zeros((np.size(rho), 4))
-    zetax_pow[:, 0] = zetax
-    for i in range(1, 4):
-        zetax_pow[:, i] = zetax_pow[:, i - 1] * zetax_pow[:, 0]
-
-    # check if you have more than 1 bead types
-    if np.size(np.shape(l_kl)) == 2:
-        etakl = np.zeros((np.size(rho), nbeads, nbeads))
-        for k in range(nbeads):
-            for l in range(nbeads):
-                cikl = np.inner(constants.ckl_coef, np.array([1.0, l_kl[k, l]**-1, l_kl[k, l]**-2, l_kl[k, l]**-3]).T)
-                etakl[:, k, l] = np.einsum("ij,j", zetax_pow, cikl)
-        a1s = np.einsum("ijk,jk->ijk", (1.0 - (etakl / 2.0)) / ((1.0 - etakl)**3),
-                        -2.0 * np.pi * Cmol2seg * ((epsilonkl * (dkl**3)) / (l_kl - 3.0)))
-        # a1s is 4D matrix
-        a1s = np.einsum("i,ijk->ijk", rho, a1s)  # {BottleNeck}
-
-    elif np.size(np.shape(l_kl)) == 1:
-        etakl = np.zeros((np.size(rho), nbeads))
-        for k in range(nbeads):
-            cikl = np.inner(constants.ckl_coef, np.array([1.0, l_kl[k]**-1, l_kl[k]**-2, l_kl[k]**-3]).T)
-            etakl[:, k] = np.einsum("ij,j", zetax_pow, cikl)
-        a1s = np.einsum("ij,j->ij", (1.0 - (etakl / 2.0)) / ((1.0 - etakl)**3),
-                        -2.0 * np.pi * Cmol2seg * ((epsilonkl * (dkl**3)) / (l_kl - 3.0)))
-        # a1s is 3D matrix
-        a1s = np.einsum("i,ij->ij", rho, a1s)
-    else:
-        logger.warning('Error in calc_a1s, unexpected array size')
-
-    return a1s
-
-
-=======
->>>>>>> 17aa9395
 def calc_fm(alphakl, mlist):
     r""" 
     Calculate fm(alphakl) where a list of m values are specified in mlist eq. 39
@@ -1127,16 +1022,9 @@
 
     for i in range(nbeads):
         for j in range(np.size(sitenames)):
-<<<<<<< HEAD
             if "Nk"+sitenames[j] in beadlibrary[beads[i]]:
                 logger.debug("Bead {} has {} of the association site {}".format(beads[i],beadlibrary[beads[i]]["Nk"+sitenames[j]],"Nk"+sitenames[j]))
                 nk[i, j] = beadlibrary[beads[i]]["Nk" + sitenames[j]]
-=======
-            if "Nk"+sitenames[j] in list(beadlibrary[beads[i]].keys()):
-                nk[i, j] = beadlibrary[beads[i]]["Nk" + sitenames[j]]
-            else:
-                logger.debug("%s is not a valid parameter provided for the group %s" % ("Nk"+sitenames[j],beads[i]))
->>>>>>> 17aa9395
 
     if crosslibrary:
         # find any cross terms in the cross term library
@@ -1303,32 +1191,184 @@
                             if nui[i, k] and nui[j, l] > 0:
                                 delta[:, i, j, k, l, a, b] = Fklab[k, l, a, b] * Kklab[k, l, a, b] * Iij[:, i, j]
 
-    Xika0 = np.zeros((ncomp, nbeads, nsitesmax))
-    Xika0[:, :, :] = 1.0
-    Xika = solv_assoc.min_xika(rho, Xika0, xi, nui, nk, delta, 500, 1.0E-12) # {BottleNeck}
-    if np.any(Xika < 0.0):
-        Xika0[:, :, :] = 0.5
-        sol = spo.root(calc_Xika_wrap, Xika0, args=(xi, rho[0], nui, nk, delta[0]), method='broyden1')
-        Xika0 = sol.x
-<<<<<<< HEAD
-        Xika = solv_assoc.min_xika(rho, Xika0, xi, nui, nk, delta, 500, 1.0E-12) # {BottleNeck}
-=======
-        Xika = solv_assoc.min_xika(rho, Xika0, xi, nui, nk, delta, 500, 1.0E-12)
->>>>>>> 17aa9395
-        logger.warning('Xika out of bounds')
+    ind = 28460
+    # Compute Xika: with Fortran   {BottleNeck}
+#    Xika0 = np.zeros((ncomp, nbeads, nsitesmax))
+#    Xika0[:, :, :] = 1.0
+#    Xika = solv_assoc.min_xika(rho, Xika0, xi, nui, nk, delta, 500, 1.0E-12) # {BottleNeck}
+#    if np.any(Xika < 0.0):
+#        Xika0[:, :, :] = 0.5
+#        sol = spo.root(calc_Xika_wrap, Xika0, args=(xi, rho[0], nui, nk, delta[0]), method='broyden1')
+#        Xika0 = sol.x
+#        Xika = solv_assoc.min_xika(rho, Xika0, xi, nui, nk, delta, 500, 1.0E-12) # {BottleNeck}
+#        logger.warning('Xika out of bounds')
+
+    # Compute Xika: with python numba or cython  {BottleNeck}
+    indices = assoc_site_indices(xi, nui, nk)
+    Xika = []
+    l_ind = len(indices)
+    logger.debug("association site indices {}".format(indices))
+    Xika_elements_gss = np.ones(l_ind)*.5
+    for i in range(len(rho)):
+        #sol = spo.root(obj_Xika, np.ones(len(indices))*.5, args=(indices,rho[i], xi, nui, nk, delta[i]), options={"xtol":1e-15})
+        bounds = (np.zeros(l_ind),np.ones(l_ind))
+        sol = spo.least_squares(obj_Xika, Xika_elements_gss, bounds=bounds, args=(indices,rho[i], xi, nui, nk, delta[i]))
+        Xika_elements = sol.x
+        Xika_elements_gss = Xika_elements
+        Xika_tmp = np.ones((ncomp, nbeads, nsitesmax))
+        Xika.append(assemble_Xika(Xika_elements,indices,Xika_tmp))
+    Xika = np.array(Xika)
+    print("Got one! {}".format(Xika_elements))
+
+    # Compute A_assoc
     for i in range(ncomp):
         for k in range(nbeads):
             for a in range(nsitesmax):
                 if nk[k, a] != 0.0:
                     Aassoc += xi[i] * nui[i, k] * nk[k, a] * (np.log(Xika[:, i, k, a]) +
                                                               ((1.0 - Xika[:, i, k, a]) / 2.0))
-                    ind = 28493
-                    if len(Aassoc) == 2*ind:
-                        print(Xika[:, i, k, a][0],Xika[:, i, k, a][ind])
-    if len(Aassoc) == 2*ind:
-        sys.exit("stop")
 
     return Aassoc
+
+def assoc_site_indices(xi, nui, nk):
+    r""" 
+    Make a list of sets of indices that allow quick identification of the relevent association sights. This is needed for solving Xika, the fraction of molecules of component i that are not bonded at a site of type a on group k.
+
+    Parameters
+    ----------
+    xi : numpy.ndarray
+        Mole fraction of each component, sum(xi) should equal 1.0
+    nui : numpy.array
+        :math:`\nu_{i,k}/k_B`, Array of number of components by number of bead types. Defines the number of each type of group in each component. 
+    nk : numpy.ndarray
+        For each bead the number of each type of site
+
+    Returns
+    -------
+    indices : list[list]
+        A list of sets of (component, bead, site) to identify the values of the Xika matrix that are being fit
+    """
+
+    logger = logging.getLogger(__name__)
+
+    indices = []
+
+    # List of site indicies for each bead type
+    bead_sites = []
+    for bead in nk:
+        bead_sites.append([i for i, site in enumerate(bead) if site != 0])
+
+    # Indices of components will minimal mole fractions
+    zero_frac = np.where(np.array(xi)<1e-32)[0]
+
+    for i, comp in enumerate(nui):
+        if i not in zero_frac:
+            for j, bead in enumerate(comp):
+                if (bead != 0 and bead_sites[j]):
+                    for k in bead_sites[j]:
+                        indices.append([i,j,k])
+    return indices
+
+def obj_Xika(Xika_elements, indices, rho, xi, nui, nk, delta):
+    r""" 
+    Calculate the fraction of molecules of component i that are not bonded at a site of type a on group k in an iterative fashion.
+
+    Parameters
+    ----------
+    Xika_elements : numpy.ndarray
+        A guess in the value of the elements
+    indices : list[list]
+        A list of sets of (component, bead, site) to identify the values of the Xika matrix that are being fit
+    rho : float
+        Number density of system [molecules/m^3]
+    xi : numpy.ndarray
+        Mole fraction of each component, sum(xi) should equal 1.0
+    nui : numpy.array
+        :math:`\nu_{i,k}/k_B`, Array of number of components by number of bead types. Defines the number of each type of group in each component. 
+    nk : numpy.ndarray
+        For each bead the number of each type of site
+    delta : numpy.ndarray
+        The association strength between a site of type a on a group of type k of component i and a site of type b on a group of type l of component j. eq. 66, for a specific density
+
+    Returns
+    -------
+    obj : numpy.ndarray
+        The sum of the absolute difference between each of the target elements.
+    """
+
+    logger = logging.getLogger(__name__)
+
+
+    ## Option 1: A lot of for loops
+#    nbeads    = nui.shape[1]
+#    ncomp     = np.size(xi)
+#    nsitesmax = np.size(nk, axis=1)
+#
+#    Xika = np.ones((ncomp, nbeads, nsitesmax))
+#    Xika0 = assemble_Xika(Xika_elements,indices,Xika)
+#    for i in range(ncomp):
+#        for k in range(nbeads):
+#            for a in range(nsitesmax):
+#
+#                for j in range(ncomp):
+#                    for l in range(nbeads):
+#                        for b in range(nsitesmax):
+#                            Xika[i,k,a] += (rho * xi[j] * nui[j,l] * nk[l,b] * Xika0[j,l,b] * delta[i,j,k,l,a,b])
+#    Xika = 1./Xika
+#    Xika_elements_new = [Xika[i][j][k] for i,j,k in indices]
+
+    ## Option 2: Fewer forloops
+    Xika_elements_new = np.ones(len(Xika_elements))
+    Xika_elements = np.array(Xika_elements)
+
+    ind = 0
+    for i,k,a in indices:
+        jnd = 0
+        for j,l,b in indices:
+ #           print(rho,xi[j],nui[j,l],nk[l,b],Xika_elements[jnd],delta[i,j,k,l,a,b])
+            Xika_elements_new[ind] += rho * xi[j] * nui[j,l] * nk[l,b] * Xika_elements[jnd] * delta[i,j,k,l,a,b]
+            jnd += 1
+        ind += 1
+ #   print(Xika_elements_new)
+    Xika_elements_new = 1./Xika_elements_new
+ #   print(Xika_elements_new)
+
+    obj = Xika_elements_new - Xika_elements
+
+    #logger.debug("    Xika: {}, Error: {}".format(Xika_elements_new,obj))
+
+    return obj
+
+def assemble_Xika(Xika_elements,indices,Xika):
+    r""" 
+    Put matrix values back into template matrix according to sets of indices.
+
+    Parameters
+    ----------
+    Xika_elements : numpy.ndarray
+        A guess in the value of the elements
+    indices : list[list]
+        A list of sets of (component, bead, site) to identify the values of the Xika matrix that are being fit
+    Xika : numpy.ndarray
+        A template matrix of the fraction of molecules of component i that are not bonded at a site of type a on group k.
+
+    Returns
+    -------
+    Xika : numpy.ndarray
+        The final matrix of the fraction of molecules of component i that are not bonded at a site of type a on group k,
+    """
+
+    logger = logging.getLogger(__name__)
+
+    if len(Xika_elements) != len(indices):
+        raise ValueError("Number of elements should each have a corresponding set of indices.")
+        logger.exception("Number of elements should each have a corresponding set of indices.")
+
+    for j,ind in enumerate(indices):
+        i,k,a = ind
+        Xika[i][k][a] = Xika_elements[j]
+
+    return Xika
 
 ############################################################
 #                                                          #
@@ -1411,23 +1451,6 @@
     else:
         A = Aideal + AHS + A1 + A2 + A3 + Achain
 
-    # NoteHere
-    # nrho=np.size(rho)/2
-    # tmp = []
-    # for a in [Aideal,AHS,A1,A2,A3,Achain]:
-    #    tmp.append(a[:nrho]-a[nrho:])
-    # tmp = np.array(tmp).T.tolist()
-    # with open("test_Helmholtz.csv","w") as f:
-    #    f.write("Aideal,AHS,A1,A2,A3,Achain\n")
-    #    for line in tmp:
-    #        line = [str(x) for x in line]
-    #        f.write(", ".join(line)+"\n")
-
-    # with open("Output_Achain.csv","w") as f:
-    #    f.write("tmp_g1, tmp_g2\n")
-    #    for line in tmp_A.T:
-    #        f.write("%s,%s\n" % (str(line[0]),str(line[1])))
-
     return A
 
 
